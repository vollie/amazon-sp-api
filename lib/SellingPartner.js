const CustomError = require('./CustomError');
const request = require('./request');
const Signer = require('./Signer');
const xml_parser = require('fast-xml-parser');
const credentials = require('./credentials');
const operations = require('./operations');
const crypto = require('crypto');
const csv = require('csvtojson');
const fs = require('fs');
const zlib = require('zlib');

// Provide credentials as environment variables OR create a path and file ~/.amzspapi/credentials (located in your user folder)
// If you don't provide access_token or role_credentials, the first call to an API endpoint will request them with a TTL of 1 hour
// Tokens are reused for the class instance
// Retrieve the tokens via getters if you want to use them across multiple instances of the SellingPartner class

class SellingPartner {

  // config object params:
  // region:'eu', // Required: The region of the selling partner API endpoint ("eu", "na" or "fe")
  // refresh_token:'<YOUR_REFRESH_TOKEN>', // Required: The refresh token of your app user
  // access_token:'<YOUR_ACCESS_TOKEN>', // Optional: The access token requested with the refresh token of the app user
  // sandbox:'true|false', // Optional: Sandbox mode, default : false
  // role_credentials:{ 
  //   id:'<YOUR_TEMPORARY_ROLE_ACCESS_ID>', // Optional: The temporary access id for the sp api role of the iam user
  //   secret:'<YOUR_TEMPORARY_ROLE_ACCESS_SECRET>', // Optional: The temporary access secret for the sp api role of the iam user
  //   security_token:'<YOUR_TEMPORARY_ROLE_SECURITY_TOKEN>' // Optional: The temporary security token for the sp api role of the iam user
  // },
  // options:{
  //   credentials_path:'<YOUR_CUSTOM_ABSOLUTE_PATH', // Optional
<<<<<<< HEAD
  //   auto_request_tokens:true // Optional: Whether or not the client should retrieve new access and role credentials if non given or expired. Default is true
  //   auto_request_throttled:true // Optional: Whether or not the client should automatically retry a request when throttled. Default is true
  // },
  // credentials:{ // Optional: Your app client and aws user credentials, should only be used if you have no means of using environment vars or credentials file
  //   SELLING_PARTNER_APP_CLIENT_ID:'<YOUR_APP_CLIENT_ID>',
  //   SELLING_PARTNER_APP_CLIENT_SECRET:'<YOUR_APP_CLIENT_SECRET>',
  //   AWS_ACCESS_KEY_ID:'<YOUR_AWS_USER_ID>',
  //   AWS_SECRET_ACCESS_KEY:'<YOUR_AWS_USER_SECRET>',
  //   AWS_SELLING_PARTNER_ROLE:'<YOUR_AWS_SELLING_PARTNER_API_ROLE>'
=======
  //   auto_request_tokens:true|false, // Optional: Whether or not the client should retrieve new access and role credentials if non given or expired. Default is true
  //   auto_request_throttled:true|false, // Optional: Whether or not the client should automatically retry a request when throttled. Default is true
  //   use_sandbox:true|false // Optional: Whether or not to use the sandbox environment. Default is true
>>>>>>> 88917ac8
  // }
  // TODO: We could add something like a debug option, that will enable included info logs, i.e. sandbox activated, credentials load type (env, file, config), etc.
  constructor(config){
    if (!config.refresh_token){
      throw new CustomError({
        code:'NO_REFRESH_TOKEN_PROVIDED',
        message:'Please provide a refresh token'
      });
    }
    if (!config.region || !/^(eu|na|fe)$/.test(config.region)){
      throw new CustomError({
        code:'NO_VALID_REGION_PROVIDED',
        message:'Please provide one of: "eu", "na" or "fe"'
      });
    }
    this._region = config.region;
    this._refresh_token = config.refresh_token;
    this._access_token = config.access_token;
    this._role_credentials = config.role_credentials;
    this._options = Object.assign({
      auto_request_tokens:true,
      auto_request_throttled:true,
      use_sandbox:false
    }, config.options);

    this._credentials = credentials.load(config.credentials, this._options.credentials_path);
  }

  get access_token(){
    return this._access_token;
  }

  get role_credentials(){
    return this._role_credentials;
  }

  async _wait(restore_rate){
    return new Promise((resolve, reject) => {
      setTimeout(resolve, restore_rate * 1000);
    });
  }

  async _unzip(buffer){
    return new Promise((resolve, reject) => {
      zlib.gunzip(buffer, (err, unzipped_buffer) => {
        if (err){
          reject(err);
        }
        resolve(unzipped_buffer);
      });
    });
  }

  async _saveFile(content, options){
    return new Promise((resolve, reject) => {
      if (options.json){
        content = JSON.stringify(content);
      }
      fs.writeFile(options.file, content, (err) => {
        err ? reject(err) : resolve();
      })
    });
  }

  async _readFile(file, content_type){
    return new Promise((resolve, reject) => {
      let regexp_charset = /charset=([^;]*)/;
      let content_match = content_type.match(regexp_charset);
      let encoding = content_match && content_match[1] ? content_match[1] : 'utf-8';
      // fs.readFile doesn't accept ISO-8859-1 as encoding value --> use latin1 as value which is the same
      if (encoding.toUpperCase() === 'ISO-8859-1'){
        encoding = 'latin1';
      }
      fs.readFile(file, encoding, (err, content) => {
        err ? reject(err) : resolve(content);
      })
    });
  }

  _validateEncryptionDetails(details){
    if (!details || !details.encryptionDetails || !details.url){
      throw new CustomError({
        code:'DOWNLOAD_INFORMATION_MISSING',
        message:'Please provide encryptionDetails and url'
      });
    }
    // Docs state that no other encryption standards should be possible, but check if its correct anyway
    if (details.encryptionDetails.standard !== 'AES'){
      throw new CustomError({
        code:'UNKNOWN_ENCRYPTION_STANDARD',
        message:'Cannot decrypt ' + details.encryptionDetails.standard + ', expecting AES'
      });
    }
    let compression = details.compressionAlgorithm;
    // Docs state that no other zip standards should be possible, but check if its correct anyway
    if (compression && compression !== 'GZIP'){
      throw new CustomError({
        code:'UNKNOWN_ZIP_STANDARD',
        message:'Cannot unzip ' + compression + ', expecting GZIP'
      });
    }
  }

  _validateUpOrDownloadSuccess(res, request_type){
    if (res.statusCode !== 200){
      let json_res;
      try {
        json_res = xml_parser.parse(res.body);
      } catch(e){
        throw new CustomError({
          code:request_type + '_ERROR',
          message:res.body
        });
      }
      if (json_res && json_res.Error){
        throw new CustomError({
          code:json_res.Error.Code,
          message:json_res.Error.Message
        });
      } else {
        throw new CustomError({
          code:request_type + '_ERROR',
          message:json_res
        });
      }
    }
  }

  async refreshAccessToken(){
    let res = await request({
      method:'POST',
      url:'https://api.amazon.com/auth/o2/token',
      body:JSON.stringify({
        grant_type:'refresh_token',
        refresh_token:this._refresh_token,
        client_id:this._credentials.app_client.id,
        client_secret:this._credentials.app_client.secret
      }),
      headers:{
        'Content-Type':'application/json'
      }
    });
    let json_res;
    try {
      json_res = JSON.parse(res.body);
    } catch (e){
      throw new CustomError({
        code:'REFRESH_ACCESS_TOKEN_PARSE_ERROR',
        message:res.body
      });
    }
    if (json_res.access_token){
      this._access_token = json_res.access_token;
    } else if (json_res.error){
      throw new CustomError({
        code:json_res.error,
        message:json_res.error_description
      });
    } else {
      throw new CustomError({
        code:'UNKNOWN_REFRESH_ACCESS_TOKEN_ERROR',
        message:res.body
      });
    }
  }

  async refreshRoleCredentials(){
    let signed_request = new Signer(this._region).signRoleCredentialsRequest(this._credentials.aws_user);
    let res = await request(signed_request);
    let json_res;
    try {
      json_res = xml_parser.parse(res.body);
    } catch(e){
      throw new CustomError({
        code:'XML_PARSE_ERROR',
        message:res.body
      });
    }
    if (json_res && json_res.AssumeRoleResponse && json_res.AssumeRoleResponse.AssumeRoleResult && json_res.AssumeRoleResponse.AssumeRoleResult.Credentials){
      let role_credentials = json_res.AssumeRoleResponse.AssumeRoleResult.Credentials;
      this._role_credentials = {
        id:role_credentials.AccessKeyId,
        secret:role_credentials.SecretAccessKey,
        security_token:role_credentials.SessionToken
      };
    } else if (json_res && json_res.ErrorResponse && json_res.ErrorResponse.Error){
      throw new CustomError({
        code:json_res.ErrorResponse.Error.Code,
        message:json_res.ErrorResponse.Error.Message
      });
    } else {
      throw new CustomError({
        code:'NO_ROLE_CREDENTIALS_RECEIVED',
        message:res.body
      });
    }
  }

  // req_params object:
  // * operation: Required, the operation you want to request [see SP API References](https://github.com/amzn/selling-partner-api-docs/tree/main/references)
  // * path: The input paramaters added to the path of the operation
  // * query: The input parameters added to the query string of the operation
  // * body: The input parameters added to the body of the operation
  async callAPI(req_params){
    if (!req_params.operation){
      throw new CustomError({
        code:'NO_OPERATION_GIVEN',
        message:'Please provide an operation to call'
      });
    }
    if (!operations[req_params.operation]){
      throw new CustomError({
        code:'OPERATION_NOT_FOUND',
        message:'No operation found: ' + req_params.operation
      });
    }
    if (this._options.auto_request_tokens){
      if (!this._access_token){
        await this.refreshAccessToken();
      }
      if (!this._role_credentials){
        await this.refreshRoleCredentials();
      }
    }
    if (!this._access_token || !this._role_credentials){
      throw new CustomError({
        code:'NO_ACCESS_TOKEN_AND_OR_ROLE_CREDENTIALS_PRESENT',
        message:'Did you turn off "auto_request_tokens" and forgot to refresh the access token and/or role credentials?'
      });
    }
    req_params = operations[req_params.operation](req_params);
    let signed_request = new Signer(this._region, this._options.use_sandbox).signAPIRequest(this._access_token, this._role_credentials, req_params);
    let res = await request(signed_request);
    let json_res;
    if (res.statusCode === 204 && req_params.method === 'DELETE'){
      return {success:true};
    }
    try {
      json_res = JSON.parse(res.body.replace(/\n/g, ''));
    } catch (e){
      throw new CustomError({
        code:'JSON_PARSE_ERROR',
        message:res.body
      });
    } 
    if (json_res.errors){
      let error = json_res.errors[0];
      // Refresh tokens when expired and auto_request_tokens is true
      if (res.statusCode === 403 && error.code === 'Unauthorized'){
        if (this._options.auto_request_tokens){
          if (/access token.*expired/.test(error.details)){
            await this.refreshAccessToken();
            return await this.callAPI(req_params);
          } else if (/security token.*expired/.test(error.message)){
            await this.refreshRoleCredentials();
            return await this.callAPI(req_params);
          }
        }
      // Retry when call is throttled and auto_request_throttled is true
      } else if (res.statusCode === 429 && error.code === 'QuotaExceeded' && this._options.auto_request_throttled){
        await this._wait(req_params.restore_rate);
        return await this.callAPI(req_params);
      }
      if (error && error.code && error.code === 'InternalFailure' && this._options.use_sandbox) {
        throw new CustomError({
          code: 'INVALID_SANDBOX_PARAMETERS',
          message: 'You\'re in SANDBOX mode, make sure sandbox parameters are correct, as in Amazon SP API documentation: https://github.com/amzn/selling-partner-api-docs/blob/main/guides/developer-guide/SellingPartnerApiDeveloperGuide.md#how-to-make-a-sandbox-call-to-the-selling-partner-api'
        });
      }
      throw new CustomError(error);
    }
    // Some calls do not return response in payload but directly (i.e. operation "getSmallAndLightEligibilityBySellerSKU")!
    return json_res.payload || json_res;
  }

  // Will be a tab-delimited flat file or an xml document
  // Options object:
  // * json: true/false, whether or not the content should be transformed to json before returning it (from tab delimited flat-file or XML). Defaults to false.
  // --> IMPORTANT: is ignored when unzip is set to false.
  // * unzip: true/false, whether or not the content should be unzipped before returning it. Defaults to true. 
  // * file: absolute file path to save the report to. Defaults to not saving to disk.
  // --> IMPORTANT: Even when saved to disk the report content is still returned.
  async download(details, options = {}){
    options = Object.assign({
      unzip:true
    }, options);
    this._validateEncryptionDetails(details);
    let res = await request({
      url:details.url
    });
    this._validateUpOrDownloadSuccess(res, 'DOWNLOAD');
    // Decrypt buffer
    let encrypted_buffer = Buffer.concat(res.chunks);
    let decipher = crypto.createDecipheriv(
      'aes-256-cbc',
      Buffer.from(details.encryptionDetails.key, 'base64'),
      Buffer.from(details.encryptionDetails.initializationVector, 'base64')
    );
    let decrypted_buffer = Buffer.concat([decipher.update(encrypted_buffer), decipher.final()]);
    // Decompress if content is compressed and unzip option is true
    if (details.compressionAlgorithm && options.unzip){
      decrypted_buffer = await this._unzip(decrypted_buffer);
    }
    let decrypted = (!details.compressionAlgorithm || options.unzip) ? decrypted_buffer.toString() : decrypted_buffer;
    if ((options.unzip || !details.compressionAlgorithm) && options.json){
      // Transform content to json --> take content type from which to transform to json from result header
      try {
        if (res.headers['content-type'].includes('xml')){
          decrypted = xml_parser.parse(decrypted);
        } else if (res.headers['content-type'].includes('plain')){
          decrypted = await csv({
            delimiter:'\t'
          }).fromString(decrypted);
        }
      } catch(e){
        throw new CustomError({
          code:'PARSE_ERROR',
          message:'Could not parse result to JSON.',
          details:decrypted
        });
      }
    }
    if (options.file){
      await this._saveFile(decrypted, options);
    }
    return decrypted;
  }

  // Upload a tab-delimited flat file or an xml document
  // feed object:
  // * content: Required if "file" is not provided, the content to upload as a string
  // * file: Required if "content" is not provided, the absolute file path of the document to upload
  // --> IMPORTANT: Is ignored if "content" is provided
  // * contentType: Required, the contentType of the content to upload
  // --> (should be one of "text/xml" or "text/tab-separated-values" and the charset of the content, i.e. "text/xml; charset=utf-8")
  async upload(details, feed){
    this._validateEncryptionDetails(details);
    if (!feed || (!feed.content && !feed.file)){
      throw new CustomError({
        code:'NO_FEED_CONTENT_PROVIDED',
        message:'Please provide "content" (string) or "file" (absolute path) of feed.'
      });
    }
    if (!feed.contentType){
      throw new CustomError({
        code:'NO_FEED_CONTENT_TYPE_PROVIDED',
        message:'Please provide "contentType" of feed (should be identical to the contentType used in "createFeedDocument" operation).'
      });
    }
    let feed_content = feed.content || await this._readFile(feed.file, feed.contentType);
    // Encrypt content to upload
    let cipher = crypto.createCipheriv(
      'aes-256-cbc',
      Buffer.from(details.encryptionDetails.key, 'base64'),
      Buffer.from(details.encryptionDetails.initializationVector, 'base64')
    );
    let encrypted_buffer = Buffer.concat([cipher.update(feed_content), cipher.final()]);
    // Upload encrypted content
    let res = await request({
      url:details.url,
      method:'PUT',
      headers:{
        'Content-Type':feed.contentType
      },
      body:encrypted_buffer
    });
    this._validateUpOrDownloadSuccess(res, 'UPLOAD');
    return {success:true};
  }

};

module.exports = SellingPartner;<|MERGE_RESOLUTION|>--- conflicted
+++ resolved
@@ -20,7 +20,6 @@
   // region:'eu', // Required: The region of the selling partner API endpoint ("eu", "na" or "fe")
   // refresh_token:'<YOUR_REFRESH_TOKEN>', // Required: The refresh token of your app user
   // access_token:'<YOUR_ACCESS_TOKEN>', // Optional: The access token requested with the refresh token of the app user
-  // sandbox:'true|false', // Optional: Sandbox mode, default : false
   // role_credentials:{ 
   //   id:'<YOUR_TEMPORARY_ROLE_ACCESS_ID>', // Optional: The temporary access id for the sp api role of the iam user
   //   secret:'<YOUR_TEMPORARY_ROLE_ACCESS_SECRET>', // Optional: The temporary access secret for the sp api role of the iam user
@@ -28,9 +27,9 @@
   // },
   // options:{
   //   credentials_path:'<YOUR_CUSTOM_ABSOLUTE_PATH', // Optional
-<<<<<<< HEAD
-  //   auto_request_tokens:true // Optional: Whether or not the client should retrieve new access and role credentials if non given or expired. Default is true
-  //   auto_request_throttled:true // Optional: Whether or not the client should automatically retry a request when throttled. Default is true
+  //   auto_request_tokens:true|false, // Optional: Whether or not the client should retrieve new access and role credentials if non given or expired. Default is true
+  //   auto_request_throttled:true|false, // Optional: Whether or not the client should automatically retry a request when throttled. Default is true
+  //   use_sandbox:true|false // Optional: Whether or not to use the sandbox environment. Default is true
   // },
   // credentials:{ // Optional: Your app client and aws user credentials, should only be used if you have no means of using environment vars or credentials file
   //   SELLING_PARTNER_APP_CLIENT_ID:'<YOUR_APP_CLIENT_ID>',
@@ -38,11 +37,6 @@
   //   AWS_ACCESS_KEY_ID:'<YOUR_AWS_USER_ID>',
   //   AWS_SECRET_ACCESS_KEY:'<YOUR_AWS_USER_SECRET>',
   //   AWS_SELLING_PARTNER_ROLE:'<YOUR_AWS_SELLING_PARTNER_API_ROLE>'
-=======
-  //   auto_request_tokens:true|false, // Optional: Whether or not the client should retrieve new access and role credentials if non given or expired. Default is true
-  //   auto_request_throttled:true|false, // Optional: Whether or not the client should automatically retry a request when throttled. Default is true
-  //   use_sandbox:true|false // Optional: Whether or not to use the sandbox environment. Default is true
->>>>>>> 88917ac8
   // }
   // TODO: We could add something like a debug option, that will enable included info logs, i.e. sandbox activated, credentials load type (env, file, config), etc.
   constructor(config){
