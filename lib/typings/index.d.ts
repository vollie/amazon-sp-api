--- conflicted
+++ resolved
@@ -428,11 +428,6 @@
     query?: QueryType<TOperation>;
     body?: BodyType<TOperation>;
     options?: ReqOptions;
-<<<<<<< HEAD
-    api_path?: string;
-    method?: HttpMethod;
-=======
->>>>>>> 120198fb
     scope?: Scope;
   }
 
