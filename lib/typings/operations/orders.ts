--- conflicted
+++ resolved
@@ -1,306 +1,282 @@
-<<<<<<< HEAD
-import { BaseResponse } from "../baseTypes";
-
-export interface GetOrdersQuery {
-    CreatedAfter?: string;
-    CreatedBefore?: string;
-    LastUpdatedAfter?: string;
-    LastUpdatedBefore?: string;
-    OrderStatuses?: string[];
-    MarketplaceIds?: string[];
-    FulfillmentChannels?: string[];
-    PaymentMethods?: string[];
-    BuyerEmail?: string[];
-    SellerOrderId?: string[];
-    MaxResultPerPage?: number;
-    EasyShipShipmentStatuses?: string[];
-    NextToken?: string;
-    AmazonOrderIds?: string[];
-    ActualFulfillmentSupplySourceId?: string;
-    IsISPU?: boolean;
-    StoreChainStoreId?: string;
-=======
-import type { BaseResponse} from "../baseTypes";
-
-export interface GetOrdersQuery{
-    createdAfter?: string;
-    createdBefore?: string;
-    lastUpdatedAfter?: string;
-    lastUpdatedBefore?: string;
-    orderStatuses?:string[];
-    marketplaceIds?:string[];
-    fulfillmentChannels?:string[];
-    paymentMethods?:string[];
-    buyerEmail?:string[];
-    sellerOrderId?: string[];
-    maxResultPerPage?: number;
-    easyShipShipmentStatuses?: string[];
-    nextToken?: string;
-    amazonOrderIds?: string[];
-    actualFulfillmentSupplySourceId?: string;
-    isISPU?: boolean;
-    storeChainStoreId?: string;
->>>>>>> 6860dc23
-}
-
-export interface GetOrderPath {
-    orderId: string;
-}
-
-export interface GetOrderBuyerInfoPath {
-    orderId: string;
-}
-
-export interface GetOrderAddressPath {
-    orderId: string;
-}
-
-export interface GetOrderItemsPath {
-    orderId: string;
-}
-
-export interface GetOrderItemsQuery {
-    nextToken?: string;
-}
-
-export interface GetOrderItemsBuyerInfoPath {
-    orderId: string;
-}
-
-export interface GetOrderItemsBuyerInfoQuery {
-    nextToken?: string;
-}
-
-export interface GetOrderItemsBuyerInfoResponse extends BaseResponse {
-    payload?: OrderItemsBuyerInfoList;
-}
-
-export interface GetOrderItemsResponse extends BaseResponse {
-    payload?: OrderItemsList;
-}
-
-export interface GetOrderAddressResponse extends BaseResponse {
-    payload?: OrderAddress;
-}
-
-export interface GetOrderBuyerInfoResponse extends BaseResponse {
-    payload?: OrderBuyerInfo;
-}
-
-export interface GetOrderResponse extends BaseResponse {
-    payload?: Order;
-}
-
-export interface GetOrdersResponse extends BaseResponse {
-    payload?: OrdersList;
-}
-
-
-export type DeemedResellerCategory = "IOSS" | "UOSS";
-export type FulfillmentChannel = "MFN" | "AFN";
-export type ResponsibleParty = "Amazon Services, Inc.";
-export type AddressType = "Residential" | "Commercial";
-export type paymentMethod = "COD" | "CVS" | "Other";
-export type Model = "MarketplaceFacilitator";
-export type OrderType =
-    | "StandardOrder"
-    | "LongLeadTimeOrder"
-    | "Preorder"
-    | "BackOrder"
-    | "SourcingOnDemandOrder";
-export type OrderStatus =
-    | "Pending"
-    | "Unshipped"
-    | "PartialShipped"
-    | "Shipped"
-    | "Canceled"
-    | "Unfulfillable"
-    | "InvoiceUnconfirmed"
-    | "PendingAvailability";
-
-export interface FulfillmentInstruction {
-    FulfillmentSupplySourceId?: string;
-}
-
-export interface TaxCollection {
-    Model?: Model;
-    ResponsiblePArty?: ResponsibleParty;
-}
-
-export interface BuyerCustomizedInfoDetail {
-    CustomizedURL?: string;
-}
-
-export interface PromotionIdList {
-    PromotionId?: string[];
-}
-
-export interface ProductInfoDetail {
-    NumberOfItems?: number;
-}
-
-export interface Money {
-    CurrencyCode?: string;
-    Amount?: string;
-}
-
-export interface PointsGrantedDetail {
-    PointsNumber?: number;
-    PointsMonetaryValue?: Money;
-}
-
-export interface OrderItemBuyerInfo {
-    OrderItemId: string;
-    BuyerCustomizedInfo?: BuyerCustomizedInfoDetail;
-    GiftWrapPrice?: Money;
-    GiftWrapTax?: Money;
-    GiftMessageText?: string;
-    GiftWrapLevel?: string;
-}
-
-export interface OrderItemsBuyerInfoList {
-    OrderItems: OrderItemBuyerInfo[];
-    NextToken?: string;
-    AmazonOrderId: string;
-}
-
-export interface OrderItem {
-    ASIN: string;
-    SellerSKU?: string;
-    OrderItemId: string;
-    Title?: string;
-    QuantityOrdered: number;
-    QuantityShipped?: number;
-    ProductInfo?: ProductInfoDetail;
-    PointsGranted?: PointsGrantedDetail;
-    ItemPrice?: Money;
-    ShippingPrice?: Money;
-    ItemTax?: Money;
-    ShippingTax?: Money;
-    ShippingDiscount?: Money;
-    ShippingDiscountTax?: Money;
-    PromotionDiscount?: Money;
-    PromotionDiscountTax?: Money;
-    PromotionIds?: PromotionIdList;
-    CODFee?: Money;
-    CODFeeDiscount?: Money;
-    IsGift?: boolean;
-    ConditionNote?: string;
-    ConditionId?: string;
-    ConditionSubtypeId?: string;
-    ScheduledDeliveryStartDate?: string;
-    ScheduledDeliveryEndDate?: string;
-    PriceDesination?: string;
-    TaxCollection?: TaxCollection;
-    SerialNumberRequired?: boolean;
-    IsTransparency?: boolean;
-    IossNumber?: string;
-    StoreChainStoreId?: string;
-    DeemedResellerCategory?: DeemedResellerCategory;
-}
-
-export interface OrderItemsList {
-    OrderItems: OrderItem[];
-    NextToken?: string;
-    AmazonOrderId?: string;
-}
-
-export interface TaxClassification {
-    Name?: string;
-    Value?: string;
-}
-
-export interface BuyerTaxInfo {
-    CompanyLegalName?: string;
-    TaxingRegion?: string;
-    TaxClassifications?: TaxClassification[];
-}
-
-export interface PaymentExecutionDetailItem {
-    Payment: Money;
-    PaymentMethod: paymentMethod;
-}
-
-export interface PaymentExecutionDetailItemList {
-    PaymentExecutionDetailItem?: PaymentExecutionDetailItem[];
-}
-
-export interface PaymentMethodDetailItemList {
-    PaymentMethodDetailItem?: string[];
-}
-
-export interface Address {
-    Name: string;
-    AddressLine1?: string;
-    AddressLine2?: string;
-    AddressLine3?: string;
-    City?: string;
-    Country?: string;
-    District?: string;
-    StateOrRegion?: string;
-    Municipality?: string;
-    PostalCode?: string;
-    CountryCode?: string;
-    Phone?: string;
-    AddressType?: AddressType;
-}
-
-export interface OrderAddress {
-    AmazonOrderId: string;
-    ShippingAddress?: Address;
-}
-
-export interface OrderBuyerInfo {
-    AmazonOrderId: string;
-    BuyerEmail?: string;
-    BuyerNama?: string;
-    BuyerCountry?: string;
-    BuyerTaxInfo?: BuyerTaxInfo;
-    PurchaseOrderNumber?: string;
-}
-
-export interface Order {
-    AmazonOrderId: string;
-    SellerOrderId?: string;
-    PurchaseDate: string;
-    LastUpdateDate: string;
-    OrderStatus: OrderStatus;
-    FulfillmentChannel?: FulfillmentChannel;
-    SalesChannel?: string;
-    OrderChannel?: string;
-    ShipServiceLevel?: string;
-    OrderTotal?: Money;
-    NumberOfItemsShipped?: number;
-    NumberOfItemsUnshipped?: number;
-    PaymentExecutionDetail?: PaymentExecutionDetailItemList;
-    PaymentMethod?: paymentMethod;
-    PaymentMethodDetails?: PaymentMethodDetailItemList;
-    MarketplaceId?: string;
-    ShipmentServiceLevelCategory?: string;
-    EasyShipShipmentStatus?: string;
-    CbaDisplayableShippingLabel?: string;
-    OrderType?: OrderType;
-    EarliestShipDate?: string;
-    LatestShipDate?: string;
-    EarliestDeliveryDate?: string;
-    LatestDeliveryDate?: string;
-    IsBusinessOrder?: boolean;
-    IsPrime?: boolean;
-    IsPremiumOrder?: boolean;
-    IsGlobalExpressEnabled?: boolean;
-    ReplaceOrderId?: string;
-    IsReplacementOrder?: boolean;
-    PromiseResponseDueDate?: string;
-    IsEstimatedShipDateSet?: boolean;
-    IsSoldByAB?: boolean;
-    DefaultShipFromLocationAddress?: Address;
-    FulfillmentInstruction?: FulfillmentInstruction;
-    IsSPU?: boolean;
-}
-
-export interface OrdersList {
-    Orders: Order[];
-    NextToken?: string;
-    LastUpdatedBefore?: string;
-    CreatedBefore?: string;
-}
+import type { BaseResponse } from "../baseTypes";
+
+export interface GetOrdersQuery {
+  CreatedAfter?: string;
+  CreatedBefore?: string;
+  LastUpdatedAfter?: string;
+  LastUpdatedBefore?: string;
+  OrderStatuses?: string[];
+  MarketplaceIds?: string[];
+  FulfillmentChannels?: string[];
+  PaymentMethods?: string[];
+  BuyerEmail?: string[];
+  SellerOrderId?: string[];
+  MaxResultPerPage?: number;
+  EasyShipShipmentStatuses?: string[];
+  NextToken?: string;
+  AmazonOrderIds?: string[];
+  ActualFulfillmentSupplySourceId?: string;
+  IsISPU?: boolean;
+  StoreChainStoreId?: string;
+}
+
+export interface GetOrderPath {
+  orderId: string;
+}
+
+export interface GetOrderBuyerInfoPath {
+  orderId: string;
+}
+
+export interface GetOrderAddressPath {
+  orderId: string;
+}
+
+export interface GetOrderItemsPath {
+  orderId: string;
+}
+
+export interface GetOrderItemsQuery {
+  nextToken?: string;
+}
+
+export interface GetOrderItemsBuyerInfoPath {
+  orderId: string;
+}
+
+export interface GetOrderItemsBuyerInfoQuery {
+  nextToken?: string;
+}
+
+export interface GetOrderItemsBuyerInfoResponse extends BaseResponse {
+  payload?: OrderItemsBuyerInfoList;
+}
+
+export interface GetOrderItemsResponse extends BaseResponse {
+  payload?: OrderItemsList;
+}
+
+export interface GetOrderAddressResponse extends BaseResponse {
+  payload?: OrderAddress;
+}
+
+export interface GetOrderBuyerInfoResponse extends BaseResponse {
+  payload?: OrderBuyerInfo;
+}
+
+export interface GetOrderResponse extends BaseResponse {
+  payload?: Order;
+}
+
+export interface GetOrdersResponse extends BaseResponse {
+  payload?: OrdersList;
+}
+
+export type DeemedResellerCategory = "IOSS" | "UOSS";
+export type FulfillmentChannel = "MFN" | "AFN";
+export type ResponsibleParty = "Amazon Services, Inc.";
+export type AddressType = "Residential" | "Commercial";
+export type paymentMethod = "COD" | "CVS" | "Other";
+export type Model = "MarketplaceFacilitator";
+export type OrderType =
+  | "StandardOrder"
+  | "LongLeadTimeOrder"
+  | "Preorder"
+  | "BackOrder"
+  | "SourcingOnDemandOrder";
+export type OrderStatus =
+  | "Pending"
+  | "Unshipped"
+  | "PartialShipped"
+  | "Shipped"
+  | "Canceled"
+  | "Unfulfillable"
+  | "InvoiceUnconfirmed"
+  | "PendingAvailability";
+
+export interface FulfillmentInstruction {
+  FulfillmentSupplySourceId?: string;
+}
+
+export interface TaxCollection {
+  Model?: Model;
+  ResponsiblePArty?: ResponsibleParty;
+}
+
+export interface BuyerCustomizedInfoDetail {
+  CustomizedURL?: string;
+}
+
+export interface PromotionIdList {
+  PromotionId?: string[];
+}
+
+export interface ProductInfoDetail {
+  NumberOfItems?: number;
+}
+
+export interface Money {
+  CurrencyCode?: string;
+  Amount?: string;
+}
+
+export interface PointsGrantedDetail {
+  PointsNumber?: number;
+  PointsMonetaryValue?: Money;
+}
+
+export interface OrderItemBuyerInfo {
+  OrderItemId: string;
+  BuyerCustomizedInfo?: BuyerCustomizedInfoDetail;
+  GiftWrapPrice?: Money;
+  GiftWrapTax?: Money;
+  GiftMessageText?: string;
+  GiftWrapLevel?: string;
+}
+
+export interface OrderItemsBuyerInfoList {
+  OrderItems: OrderItemBuyerInfo[];
+  NextToken?: string;
+  AmazonOrderId: string;
+}
+
+export interface OrderItem {
+  ASIN: string;
+  SellerSKU?: string;
+  OrderItemId: string;
+  Title?: string;
+  QuantityOrdered: number;
+  QuantityShipped?: number;
+  ProductInfo?: ProductInfoDetail;
+  PointsGranted?: PointsGrantedDetail;
+  ItemPrice?: Money;
+  ShippingPrice?: Money;
+  ItemTax?: Money;
+  ShippingTax?: Money;
+  ShippingDiscount?: Money;
+  ShippingDiscountTax?: Money;
+  PromotionDiscount?: Money;
+  PromotionDiscountTax?: Money;
+  PromotionIds?: PromotionIdList;
+  CODFee?: Money;
+  CODFeeDiscount?: Money;
+  IsGift?: boolean;
+  ConditionNote?: string;
+  ConditionId?: string;
+  ConditionSubtypeId?: string;
+  ScheduledDeliveryStartDate?: string;
+  ScheduledDeliveryEndDate?: string;
+  PriceDesination?: string;
+  TaxCollection?: TaxCollection;
+  SerialNumberRequired?: boolean;
+  IsTransparency?: boolean;
+  IossNumber?: string;
+  StoreChainStoreId?: string;
+  DeemedResellerCategory?: DeemedResellerCategory;
+}
+
+export interface OrderItemsList {
+  OrderItems: OrderItem[];
+  NextToken?: string;
+  AmazonOrderId?: string;
+}
+
+export interface TaxClassification {
+  Name?: string;
+  Value?: string;
+}
+
+export interface BuyerTaxInfo {
+  CompanyLegalName?: string;
+  TaxingRegion?: string;
+  TaxClassifications?: TaxClassification[];
+}
+
+export interface PaymentExecutionDetailItem {
+  Payment: Money;
+  PaymentMethod: paymentMethod;
+}
+
+export interface PaymentExecutionDetailItemList {
+  PaymentExecutionDetailItem?: PaymentExecutionDetailItem[];
+}
+
+export interface PaymentMethodDetailItemList {
+  PaymentMethodDetailItem?: string[];
+}
+
+export interface Address {
+  Name: string;
+  AddressLine1?: string;
+  AddressLine2?: string;
+  AddressLine3?: string;
+  City?: string;
+  Country?: string;
+  District?: string;
+  StateOrRegion?: string;
+  Municipality?: string;
+  PostalCode?: string;
+  CountryCode?: string;
+  Phone?: string;
+  AddressType?: AddressType;
+}
+
+export interface OrderAddress {
+  AmazonOrderId: string;
+  ShippingAddress?: Address;
+}
+
+export interface OrderBuyerInfo {
+  AmazonOrderId: string;
+  BuyerEmail?: string;
+  BuyerNama?: string;
+  BuyerCountry?: string;
+  BuyerTaxInfo?: BuyerTaxInfo;
+  PurchaseOrderNumber?: string;
+}
+
+export interface Order {
+  AmazonOrderId: string;
+  SellerOrderId?: string;
+  PurchaseDate: string;
+  LastUpdateDate: string;
+  OrderStatus: OrderStatus;
+  FulfillmentChannel?: FulfillmentChannel;
+  SalesChannel?: string;
+  OrderChannel?: string;
+  ShipServiceLevel?: string;
+  OrderTotal?: Money;
+  NumberOfItemsShipped?: number;
+  NumberOfItemsUnshipped?: number;
+  PaymentExecutionDetail?: PaymentExecutionDetailItemList;
+  PaymentMethod?: paymentMethod;
+  PaymentMethodDetails?: PaymentMethodDetailItemList;
+  MarketplaceId?: string;
+  ShipmentServiceLevelCategory?: string;
+  EasyShipShipmentStatus?: string;
+  CbaDisplayableShippingLabel?: string;
+  OrderType?: OrderType;
+  EarliestShipDate?: string;
+  LatestShipDate?: string;
+  EarliestDeliveryDate?: string;
+  LatestDeliveryDate?: string;
+  IsBusinessOrder?: boolean;
+  IsPrime?: boolean;
+  IsPremiumOrder?: boolean;
+  IsGlobalExpressEnabled?: boolean;
+  ReplaceOrderId?: string;
+  IsReplacementOrder?: boolean;
+  PromiseResponseDueDate?: string;
+  IsEstimatedShipDateSet?: boolean;
+  IsSoldByAB?: boolean;
+  DefaultShipFromLocationAddress?: Address;
+  FulfillmentInstruction?: FulfillmentInstruction;
+  IsSPU?: boolean;
+}
+
+export interface OrdersList {
+  Orders: Order[];
+  NextToken?: string;
+  LastUpdatedBefore?: string;
+  CreatedBefore?: string;
+}