const utils = require("../../../utils");

let notificationTypeEnum = [
<<<<<<< HEAD
  'ACCOUNT_STATUS_CHANGED',
  'ANY_OFFER_CHANGED',
  'B2B_ANY_OFFER_CHANGED',
  'FBA_INVENTORY_AVAILABILITY_CHANGES',
  'FBA_OUTBOUND_SHIPMENT_STATUS',
  'FEE_PROMOTION',
  'FEED_PROCESSING_FINISHED',
  'FULFILLMENT_ORDER_STATUS',
  'MFN_ORDER_STATUS_CHANGE',
  'ORDER_CHANGE',
  'ORDER_STATUS_CHANGE',
  'REPORT_PROCESSING_FINISHED',
  'BRANDED_ITEM_CONTENT_CHANGE',
  'ITEM_PRODUCT_TYPE_CHANGE',
  'LISTINGS_ITEM_STATUS_CHANGE',
  'LISTINGS_ITEM_ISSUES_CHANGE',
  'PRODUCT_TYPE_DEFINITIONS_CHANGE',
  'PRICING_HEALTH',
  "DATA_KIOSK_QUERY_PROCESSING_FINISHED",
=======
  "ACCOUNT_STATUS_CHANGED",
  "ANY_OFFER_CHANGED",
  "B2B_ANY_OFFER_CHANGED",
  "DETAIL_PAGE_TRAFFIC_EVENT",
  "FBA_INVENTORY_AVAILABILITY_CHANGES",
  "FBA_OUTBOUND_SHIPMENT_STATUS",
  "FEE_PROMOTION",
  "FEED_PROCESSING_FINISHED",
  "FULFILLMENT_ORDER_STATUS",
  "ITEM_INVENTORY_EVENT_CHANGE",
  "ITEM_SALES_EVENT_CHANGE",
  "MFN_ORDER_STATUS_CHANGE",
  "ORDER_CHANGE",
  "ORDER_STATUS_CHANGE",
  "PRICING_HEALTH",
  "REPORT_PROCESSING_FINISHED",
  "BRANDED_ITEM_CONTENT_CHANGE",
  "ITEM_PRODUCT_TYPE_CHANGE",
  "LISTINGS_ITEM_STATUS_CHANGE",
  "LISTINGS_ITEM_ISSUES_CHANGE",
  "LISTINGS_ITEM_MFN_QUANTITY_CHANGE",
  "PRODUCT_TYPE_DEFINITIONS_CHANGE"
>>>>>>> a6751244
];

module.exports = {
  v1: {
    getSubscription: (req_params) => {
      req_params = utils.checkAndEncodeParams(req_params, {
        path: {
          notificationType: {
            type: "enum",
            enum: notificationTypeEnum
          }
        }
      });
      return Object.assign(req_params, {
        method: "GET",
        api_path:
          "/notifications/v1/subscriptions/" + req_params.path.notificationType,
        restore_rate: 1
      });
    },
    createSubscription: (req_params) => {
      req_params = utils.checkAndEncodeParams(req_params, {
        path: {
          notificationType: {
            type: "enum",
            enum: notificationTypeEnum
          }
        }
      });
      return Object.assign(req_params, {
        method: "POST",
        api_path:
          "/notifications/v1/subscriptions/" + req_params.path.notificationType,
        restore_rate: 1
      });
    },
    getSubscriptionById: (req_params) => {
      req_params = utils.checkAndEncodeParams(req_params, {
        path: {
          subscriptionId: {
            type: "string"
          },
          notificationType: {
            type: "enum",
            enum: notificationTypeEnum
          }
        }
      });
      return Object.assign(req_params, {
        method: "GET",
        api_path:
          "/notifications/v1/subscriptions/" +
          req_params.path.notificationType +
          "/" +
          req_params.path.subscriptionId,
        restore_rate: 1,
        is_grantless: true,
        scope: "sellingpartnerapi::notifications"
      });
    },
    deleteSubscriptionById: (req_params) => {
      req_params = utils.checkAndEncodeParams(req_params, {
        path: {
          subscriptionId: {
            type: "string"
          },
          notificationType: {
            type: "enum",
            enum: notificationTypeEnum
          }
        }
      });
      return Object.assign(req_params, {
        method: "DELETE",
        api_path:
          "/notifications/v1/subscriptions/" +
          req_params.path.notificationType +
          "/" +
          req_params.path.subscriptionId,
        restore_rate: 1,
        is_grantless: true,
        scope: "sellingpartnerapi::notifications"
      });
    },
    getDestinations: (req_params) => {
      return Object.assign(req_params, {
        method: "GET",
        api_path: "/notifications/v1/destinations",
        restore_rate: 1,
        is_grantless: true,
        scope: "sellingpartnerapi::notifications"
      });
    },
    createDestination: (req_params) => {
      return Object.assign(req_params, {
        method: "POST",
        api_path: "/notifications/v1/destinations",
        restore_rate: 1,
        is_grantless: true,
        scope: "sellingpartnerapi::notifications"
      });
    },
    getDestination: (req_params) => {
      req_params = utils.checkAndEncodeParams(req_params, {
        path: {
          destinationId: {
            type: "string"
          }
        }
      });
      return Object.assign(req_params, {
        method: "GET",
        api_path:
          "/notifications/v1/destinations/" + req_params.path.destinationId,
        restore_rate: 1,
        is_grantless: true,
        scope: "sellingpartnerapi::notifications"
      });
    },
    deleteDestination: (req_params) => {
      req_params = utils.checkAndEncodeParams(req_params, {
        path: {
          destinationId: {
            type: "string"
          }
        }
      });
      return Object.assign(req_params, {
        method: "DELETE",
        api_path:
          "/notifications/v1/destinations/" + req_params.path.destinationId,
        restore_rate: 1,
        is_grantless: true,
        scope: "sellingpartnerapi::notifications"
      });
    }
  }
};<|MERGE_RESOLUTION|>--- conflicted
+++ resolved
@@ -1,27 +1,6 @@
 const utils = require("../../../utils");
 
 let notificationTypeEnum = [
-<<<<<<< HEAD
-  'ACCOUNT_STATUS_CHANGED',
-  'ANY_OFFER_CHANGED',
-  'B2B_ANY_OFFER_CHANGED',
-  'FBA_INVENTORY_AVAILABILITY_CHANGES',
-  'FBA_OUTBOUND_SHIPMENT_STATUS',
-  'FEE_PROMOTION',
-  'FEED_PROCESSING_FINISHED',
-  'FULFILLMENT_ORDER_STATUS',
-  'MFN_ORDER_STATUS_CHANGE',
-  'ORDER_CHANGE',
-  'ORDER_STATUS_CHANGE',
-  'REPORT_PROCESSING_FINISHED',
-  'BRANDED_ITEM_CONTENT_CHANGE',
-  'ITEM_PRODUCT_TYPE_CHANGE',
-  'LISTINGS_ITEM_STATUS_CHANGE',
-  'LISTINGS_ITEM_ISSUES_CHANGE',
-  'PRODUCT_TYPE_DEFINITIONS_CHANGE',
-  'PRICING_HEALTH',
-  "DATA_KIOSK_QUERY_PROCESSING_FINISHED",
-=======
   "ACCOUNT_STATUS_CHANGED",
   "ANY_OFFER_CHANGED",
   "B2B_ANY_OFFER_CHANGED",
@@ -44,7 +23,7 @@
   "LISTINGS_ITEM_ISSUES_CHANGE",
   "LISTINGS_ITEM_MFN_QUANTITY_CHANGE",
   "PRODUCT_TYPE_DEFINITIONS_CHANGE"
->>>>>>> a6751244
+  "DATA_KIOSK_QUERY_PROCESSING_FINISHED",
 ];
 
 module.exports = {
